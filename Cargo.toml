--- conflicted
+++ resolved
@@ -12,12 +12,8 @@
 
 # See more keys and their definitions at https://doc.rust-lang.org/cargo/reference/manifest.html
 [dependencies]
-<<<<<<< HEAD
-axum = "0.8.1"
-=======
 axum = "0.8"
-#axum = { git = "https://github.com/tokio-rs/axum.git", branch = "main"}
->>>>>>> 1f536137
+
 opentelemetry = { version = "0.27", features = ["metrics"] }
 opentelemetry_sdk = "0.27.1"
 
