--- conflicted
+++ resolved
@@ -14,13 +14,8 @@
 [dependencies]
 axum = "0.7"
 #axum = { git = "https://github.com/tokio-rs/axum.git", branch = "main"}
-<<<<<<< HEAD
 opentelemetry = { version = "0.27", features = ["metrics"] }
-opentelemetry_sdk = { version = "0.26.0", features = ["rt-tokio"] }
-=======
-opentelemetry = { version = "0.26", features = ["metrics"] }
 opentelemetry_sdk = { version = "0.27.1", features = ["rt-tokio"] }
->>>>>>> a40e36d2
 opentelemetry-prometheus = { version = "0.17.0", features = [ "prometheus-encoding", ] }
 opentelemetry-semantic-conventions = { version = "0.27.0", features = ["semconv_experimental"] }
 #opentelemetry = { git = "https://github.com/open-telemetry/opentelemetry-rust.git", branch = "main", features = ["metrics", "rt-tokio"]}
